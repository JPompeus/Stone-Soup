--- conflicted
+++ resolved
@@ -1,21 +1,6 @@
 # -*- coding: utf-8 -*-
 from abc import abstractmethod
 
-<<<<<<< HEAD
-from ..base import Base, Property
-from ..models.measurementmodel import MeasurementModel
-
-
-
-
-class Initiator(Base):
-    """Initiator base class"""
-
-    @abstractmethod
-    def initiate(self):
-        """ Track Initiation method """
-        pass
-=======
 from ..base import Base
 
 
@@ -39,5 +24,4 @@
         : set of :class:`~.Track`
             Tracks generated from detections
         """
-        raise NotImplemented
->>>>>>> 579c49e2
+        raise NotImplemented